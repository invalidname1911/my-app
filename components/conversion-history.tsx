--- conflicted
+++ resolved
@@ -23,12 +23,9 @@
 
 // Export function to add conversions from outside
 export const addToConversionHistory = (conversion: Omit<ConversionItem, 'id' | 'convertedAt'>) => {
-<<<<<<< HEAD
   if (typeof window === 'undefined') return
 
-=======
   console.log('Adding conversion to history:', conversion)
->>>>>>> 40e49cea
   const stored = localStorage.getItem(STORAGE_KEY)
   let history: ConversionItem[] = []
 
@@ -48,16 +45,9 @@
 
   history = [newConversion, ...history.slice(0, 9)] // Keep only last 10 items
   localStorage.setItem(STORAGE_KEY, JSON.stringify(history))
-<<<<<<< HEAD
-
+
+  // Trigger a custom event to update the UI
   window.dispatchEvent(new CustomEvent(HISTORY_UPDATED_EVENT, { detail: history }))
-=======
-  
-  // Trigger a custom event to update the UI
-  window.dispatchEvent(new CustomEvent('conversionHistoryUpdated', {
-    detail: { history }
-  }))
->>>>>>> 40e49cea
 }
 
 export function ConversionHistory() {
@@ -73,41 +63,24 @@
   // Load history from localStorage on component mount
   useEffect(() => {
     const loadHistory = () => {
-<<<<<<< HEAD
       if (typeof window === 'undefined') return
-      const stored = localStorage.getItem(STORAGE_KEY)
-      if (stored) {
-        try {
-          const parsed = JSON.parse(stored)
-=======
       const stored = localStorage.getItem(STORAGE_KEY)
       console.log('Loading history from localStorage:', stored)
       if (stored) {
         try {
           const parsed = JSON.parse(stored)
           console.log('Parsed history:', parsed)
->>>>>>> 40e49cea
           setHistory(parsed)
         } catch (error) {
           console.error('Error parsing conversion history:', error)
         }
       } else {
-<<<<<<< HEAD
+        console.log('No stored history found')
         setHistory([])
-=======
-        console.log('No stored history found')
->>>>>>> 40e49cea
       }
     }
 
     loadHistory()
-<<<<<<< HEAD
-    window.addEventListener(HISTORY_UPDATED_EVENT, loadHistory)
-
-    return () => {
-      window.removeEventListener(HISTORY_UPDATED_EVENT, loadHistory)
-    }
-=======
 
     // Listen for custom events to update history in real-time
     const handleHistoryUpdate = (e: CustomEvent) => {
@@ -118,9 +91,8 @@
       }
     }
 
-    window.addEventListener('conversionHistoryUpdated', handleHistoryUpdate as EventListener)
-    return () => window.removeEventListener('conversionHistoryUpdated', handleHistoryUpdate as EventListener)
->>>>>>> 40e49cea
+    window.addEventListener(HISTORY_UPDATED_EVENT, handleHistoryUpdate as EventListener)
+    return () => window.removeEventListener(HISTORY_UPDATED_EVENT, handleHistoryUpdate as EventListener)
   }, [])
 
   // Save history to localStorage whenever it changes
