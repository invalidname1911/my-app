"use client"

import { useEffect, useState, useCallback } from "react"
import { ChevronLeft, Sun, Moon, Download } from "lucide-react"
import { Button } from "@/components/ui/button"
import { Input } from "@/components/ui/input"
import { Select, SelectContent, SelectItem, SelectTrigger, SelectValue } from "@/components/ui/select"
import { Checkbox } from "@/components/ui/checkbox"
import { useTheme } from "next-themes"
import { ConversionHistory, addToConversionHistory } from "@/components/conversion-history"
import { useToast } from "@/hooks/use-toast"

export function MainContent() {
  const [url, setUrl] = useState("")
  const [isConverting, setIsConverting] = useState(false)
  const { theme, setTheme, resolvedTheme } = useTheme()
  const [mounted, setMounted] = useState(false)
  const { toast } = useToast()

  // Conversion state
  const [currentJobId, setCurrentJobId] = useState<string | null>(null)
  const [conversionProgress, setConversionProgress] = useState(0)
  const [conversionStatus, setConversionStatus] = useState<'idle' | 'starting' | 'downloading' | 'converting' | 'completed' | 'error'>('idle')
  const [errorMessage, setErrorMessage] = useState<string>("")
  const [videoInfo, setVideoInfo] = useState<{ title?: string; duration?: string } | null>(null)
  const [selectedQuality, setSelectedQuality] = useState("192")

  // URL validation function
  const validateYouTubeUrl = useCallback((url: string): boolean => {
    if (!url.trim()) return false

    // Basic YouTube URL patterns
    const youtubePatterns = [
      /^https?:\/\/(www\.)?youtube\.com\/watch\?v=[\w-]+/,
      /^https?:\/\/(www\.)?youtu\.be\/[\w-]+/,
      /^https?:\/\/(www\.)?youtube\.com\/embed\/[\w-]+/,
      /^https?:\/\/(www\.)?youtube\.com\/v\/[\w-]+/
    ]

    return youtubePatterns.some(pattern => pattern.test(url))
  }, [])

  useEffect(() => {
    setMounted(true)
  }, [])

  // Function to start YouTube to MP3 conversion
  const startYouTubeConversion = useCallback(async (youtubeUrl: string, bitrate: number) => {
    try {
      const response = await fetch('/api/youtube-to-mp3', {
        method: 'POST',
        headers: {
          'Content-Type': 'application/json',
        },
        body: JSON.stringify({
          url: youtubeUrl,
          bitrate: bitrate,
        }),
      })

      const data = await response.json()

      if (!response.ok) {
        throw new Error(data.error || 'Failed to start conversion')
      }

      return data
    } catch (error) {
      console.error('Error starting YouTube conversion:', error)
      throw error
    }
  }, [])

  // Function to poll job status
  const pollJobStatus = useCallback(async (jobId: string) => {
    try {
      const response = await fetch(`/api/jobs/${jobId}`)
      const data = await response.json()

      if (!response.ok) {
        throw new Error(data.error || 'Failed to get job status')
      }

      return data
    } catch (error) {
      console.error('Error polling job status:', error)
      throw error
    }
  }, [])

  // Function to download the converted file
  const downloadFile = useCallback(async (jobId: string) => {
    try {
      const response = await fetch(`/api/jobs/${jobId}?download=1`)

      if (!response.ok) {
        throw new Error('Failed to download file')
      }

      // Get filename from response headers
      const contentDisposition = response.headers.get('Content-Disposition')
      let filename = 'converted-audio.mp3'

      if (contentDisposition) {
        const filenameMatch = contentDisposition.match(/filename[^;=\n]*=((['"]).*?\2|[^;\n]*)/)
        if (filenameMatch && filenameMatch[1]) {
          filename = filenameMatch[1].replace(/['"]/g, '')
        }
      }

      // Create blob and download
      const blob = await response.blob()
      const url = window.URL.createObjectURL(blob)
      const a = document.createElement('a')
      a.style.display = 'none'
      a.href = url
      a.download = filename
      document.body.appendChild(a)
      a.click()
      window.URL.revokeObjectURL(url)
      document.body.removeChild(a)

      toast({
        title: "Download Complete",
        description: "Your MP3 file has been downloaded successfully!",
      })

      // Add to conversion history
      if (videoInfo) {
        addToConversionHistory({
          title: videoInfo.title || 'YouTube Audio',
          duration: videoInfo.duration || '',
          quality: `${selectedQuality} kbps`,
          url: url,
          jobId: jobId,
        })
      }
    } catch (error) {
      console.error('Error downloading file:', error)
      toast({
        title: "Download Failed",
        description: "Failed to download the converted file. Please try again.",
        variant: "destructive",
      })
    }
  }, [toast])

  // Function to reset conversion state
  const resetConversion = useCallback(() => {
    setCurrentJobId(null)
    setConversionProgress(0)
    setConversionStatus('idle')
    setErrorMessage("")
    setVideoInfo(null)
    setIsConverting(false)
  }, [])

  // Function to handle the conversion process
  const handleConvert = async () => {
    if (!url.trim()) {
      toast({
        title: "URL Required",
        description: "Please enter a YouTube URL to convert.",
        variant: "destructive",
      })
      return
    }

    if (!validateYouTubeUrl(url)) {
      toast({
        title: "Invalid YouTube URL",
        description: "Please enter a valid YouTube URL (youtube.com or youtu.be).",
        variant: "destructive",
      })
      return
    }

    // Reset previous state
    resetConversion()
    setIsConverting(true)
    setConversionStatus('starting')

    try {
      // Start the conversion
      const result = await startYouTubeConversion(url, parseInt(selectedQuality))
      const { jobId, title, duration } = result

      setCurrentJobId(jobId)
      setVideoInfo({ title, duration })
      setConversionStatus('downloading')

      toast({
        title: "Conversion Started",
        description: title ? `Converting: ${title}` : "Your YouTube video is being converted to MP3...",
      })

      // Poll for status updates
      const pollInterval = setInterval(async () => {
        try {
          const status = await pollJobStatus(jobId)

          setConversionProgress(status.progress || 0)

          if (status.status === 'running') {
            // Determine phase based on progress
            if (status.progress < 50) {
              setConversionStatus('downloading')
            } else {
              setConversionStatus('converting')
            }
          } else if (status.status === 'done') {
            setConversionStatus('completed')
            setConversionProgress(100)
            clearInterval(pollInterval)

            // Auto-download after a short delay
            setTimeout(() => {
              downloadFile(jobId)
              resetConversion()
              setUrl("")
            }, 1000)

          } else if (status.status === 'error') {
            setConversionStatus('error')
            setErrorMessage(status.error || 'Conversion failed')
            clearInterval(pollInterval)
            setIsConverting(false)

            toast({
              title: "Conversion Failed",
              description: status.error || "An error occurred during conversion.",
              variant: "destructive",
            })
          }
        } catch (error) {
          console.error('Error polling status:', error)
          setConversionStatus('error')
          setErrorMessage('Failed to check conversion status')
          clearInterval(pollInterval)
          setIsConverting(false)

          toast({
            title: "Connection Error",
            description: "Lost connection to the server. Please try again.",
            variant: "destructive",
          })
        }
      }, 2000) // Poll every 2 seconds

      // Clear interval after 5 minutes as safety measure
      setTimeout(() => {
        clearInterval(pollInterval)
        if (conversionStatus !== 'completed' && conversionStatus !== 'error') {
          setConversionStatus('error')
          setErrorMessage('Conversion timed out')
          setIsConverting(false)
        }
      }, 300000) // 5 minutes

    } catch (error: any) {
      console.error('Error starting conversion:', error)
      setConversionStatus('error')
      setErrorMessage(error.message || 'Failed to start conversion')
      setIsConverting(false)

      toast({
        title: "Conversion Failed",
        description: error.message || "Failed to start the conversion. Please check the URL and try again.",
        variant: "destructive",
      })
    }
  }

  return (
    <div className="flex-1 flex flex-col">
      {/* Header */}
      <header className="h-16 border-b border-border flex items-center justify-between px-6">
        <div className="flex items-center gap-4">
          <Button variant="ghost" size="sm" className="text-muted-foreground hover:text-foreground">
            <ChevronLeft className="w-4 h-4" />
          </Button>
          <h1 className="text-lg font-semibold">Converter</h1>
        </div>

        <div className="flex items-center gap-4">
          <span className="text-sm text-muted-foreground">Limited</span>
          <span className="text-sm text-muted-foreground">Free Plan</span>
          <Button variant="outline" size="sm" className="border-border text-foreground hover:text-foreground bg-transparent">
            Upgrade
          </Button>
          {mounted && (
            <Button
              variant="ghost"
              size="sm"
              onClick={() => setTheme(resolvedTheme === "dark" ? "light" : "dark")}
              className="text-muted-foreground hover:text-foreground"
              aria-label="Toggle theme"
            >
              {resolvedTheme === "dark" ? <Sun className="w-4 h-4" /> : <Moon className="w-4 h-4" />}
            </Button>
          )}
        </div>
      </header>

      {/* Main Content */}
      <main className="flex-1 p-6 overflow-auto">
        <div className="max-w-4xl mx-auto space-y-8">
          {/* URL Input Section */}
          <div className="bg-card rounded-lg border border-border p-6">
            <h2 className="text-xl font-semibold mb-4">YouTube to MP3 Converter</h2>
            <p className="text-muted-foreground text-sm mb-6">Paste a YouTube URL below to convert it to MP3 format</p>

            <div className="space-y-4">
              <div className="flex gap-3">
                <Input
                  placeholder="https://www.youtube.com/watch?v=..."
                  value={url}
                  onChange={(e) => setUrl(e.target.value)}
                  disabled={isConverting}
                  className="flex-1 bg-input border-border placeholder:text-muted-foreground"
                />
                <Button
                  onClick={handleConvert}
                  disabled={!url.trim() || !validateYouTubeUrl(url) || isConverting}
                  className="px-8"
                >
                  {isConverting ? (
                    <>
                      <div className="w-4 h-4 border-2 border-white border-t-transparent rounded-full animate-spin mr-2" />
                      {conversionStatus === 'starting' && 'Starting...'}
                      {conversionStatus === 'downloading' && 'Downloading...'}
                      {conversionStatus === 'converting' && 'Converting...'}
                      {conversionStatus === 'completed' && 'Completing...'}
                      {conversionStatus === 'error' && 'Error'}
                    </>
                  ) : (
                    <>
                      <Download className="w-4 h-4 mr-2" />
                      Convert
                    </>
                  )}
                </Button>
              </div>

              {/* Progress and Status Display */}
              {isConverting && (
                <div className="space-y-3">
                  <div className="flex items-center justify-between text-sm">
                    <span className="text-muted-foreground">
                      {conversionStatus === 'starting' && 'Initializing conversion...'}
                      {conversionStatus === 'downloading' && 'Downloading video from YouTube...'}
                      {conversionStatus === 'converting' && 'Converting to MP3...'}
                      {conversionStatus === 'completed' && 'Conversion completed!'}
                      {conversionStatus === 'error' && 'Conversion failed'}
                    </span>
                    <span className="font-medium">{conversionProgress}%</span>
                  </div>

                  <div className="w-full bg-accent/30 rounded-full h-2">
                    <div
                      className="bg-primary h-2 rounded-full transition-all duration-300 ease-out"
                      style={{ width: `${conversionProgress}%` }}
                    />
                  </div>

                  {videoInfo && (
                    <div className="text-sm text-muted-foreground">
                      {videoInfo.title && <div className="font-medium">{videoInfo.title}</div>}
                      {videoInfo.duration && <div>Duration: {videoInfo.duration}</div>}
                    </div>
                  )}

                  {conversionStatus === 'error' && errorMessage && (
                    <div className="text-sm text-destructive bg-destructive/10 border border-destructive/20 rounded-md p-3">
                      {errorMessage}
                    </div>
                  )}
                </div>
              )}
            </div>
          </div>

          {/* Conversion Options */}
          <div className="bg-card rounded-lg border border-border p-6">
            <div className="mb-4">
              <h3 className="text-lg font-medium">Conversion Options</h3>
            </div>

            <div className="grid grid-cols-1 md:grid-cols-2 gap-6">
              {/* Quality */}
              <div>
                <label className="text-sm font-medium text-foreground/80 mb-2 block">Quality</label>
<<<<<<< HEAD
                {mounted ? (
                  <Select defaultValue="320">
                    <SelectTrigger className="bg-input border-border">
                      <SelectValue />
                    </SelectTrigger>
                    <SelectContent className="bg-card border-border">
                      <SelectItem value="128">128 kbps</SelectItem>
                      <SelectItem value="192">192 kbps</SelectItem>
                      <SelectItem value="320">320 kbps (Recommended)</SelectItem>
                    </SelectContent>
                  </Select>
                ) : (
                  <div className="bg-input border-border border rounded-md px-3 py-2 text-sm h-9 flex items-center">
                    320 kbps (Recommended)
                  </div>
                )}
=======
                <Select value={selectedQuality} onValueChange={setSelectedQuality}>
                  <SelectTrigger className="bg-input border-border">
                    <SelectValue />
                  </SelectTrigger>
                  <SelectContent className="bg-card border-border">
                    <SelectItem value="128">128 kbps</SelectItem>
                    <SelectItem value="192">192 kbps</SelectItem>
                    <SelectItem value="256">256 kbps</SelectItem>
                    <SelectItem value="320">320 kbps (Recommended)</SelectItem>
                  </SelectContent>
                </Select>
>>>>>>> d3fe65a7
              </div>

              {/* Format */}
              <div>
                <label className="text-sm font-medium text-foreground/80 mb-2 block">Format</label>
                {mounted ? (
                  <Select defaultValue="mp3">
                    <SelectTrigger className="bg-input border-border">
                      <SelectValue />
                    </SelectTrigger>
                    <SelectContent className="bg-card border-border">
                      <SelectItem value="mp3">MP3</SelectItem>
                      <SelectItem value="wav">WAV</SelectItem>
                      <SelectItem value="flac">FLAC</SelectItem>
                    </SelectContent>
                  </Select>
                ) : (
                  <div className="bg-input border-border border rounded-md px-3 py-2 text-sm h-9 flex items-center">
                    MP3
                  </div>
                )}
              </div>


            </div>

          </div>

          {/* Recent Conversions */}
          <ConversionHistory />

          {/* Help Section */}
          <div className="bg-card rounded-lg border border-border p-6">
            <h3 className="text-lg font-medium mb-2">How to Use?</h3>
            <p className="text-muted-foreground text-sm">
              Simply paste a YouTube URL, select your preferred quality and format, then click Convert. Your MP3 file
              will be ready for download in seconds.
            </p>
          </div>
        </div>
      </main>
    </div>
  )
}<|MERGE_RESOLUTION|>--- conflicted
+++ resolved
@@ -390,7 +390,6 @@
               {/* Quality */}
               <div>
                 <label className="text-sm font-medium text-foreground/80 mb-2 block">Quality</label>
-<<<<<<< HEAD
                 {mounted ? (
                   <Select defaultValue="320">
                     <SelectTrigger className="bg-input border-border">
@@ -407,19 +406,6 @@
                     320 kbps (Recommended)
                   </div>
                 )}
-=======
-                <Select value={selectedQuality} onValueChange={setSelectedQuality}>
-                  <SelectTrigger className="bg-input border-border">
-                    <SelectValue />
-                  </SelectTrigger>
-                  <SelectContent className="bg-card border-border">
-                    <SelectItem value="128">128 kbps</SelectItem>
-                    <SelectItem value="192">192 kbps</SelectItem>
-                    <SelectItem value="256">256 kbps</SelectItem>
-                    <SelectItem value="320">320 kbps (Recommended)</SelectItem>
-                  </SelectContent>
-                </Select>
->>>>>>> d3fe65a7
               </div>
 
               {/* Format */}
