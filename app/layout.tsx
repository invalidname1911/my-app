--- conflicted
+++ resolved
@@ -17,13 +17,8 @@
   children: React.ReactNode
 }>) {
   return (
-<<<<<<< HEAD
     <html lang="en" className={`${GeistSans.variable} ${GeistMono.variable}`} suppressHydrationWarning>
       <body>
-=======
-    <html lang="en" suppressHydrationWarning>
-      <body className={`${GeistSans.variable} ${GeistMono.variable} font-sans antialiased`}>
->>>>>>> d3fe65a7
         <ThemeProvider attribute="class" defaultTheme="system" enableSystem disableTransitionOnChange>
           {children}
           <Toaster />
