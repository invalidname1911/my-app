--- conflicted
+++ resolved
@@ -153,11 +153,7 @@
 - [x] 7) API: Health (`app/api/health/route.ts`)
 - [x] 8) API: Upload (`app/api/upload/route.ts`)
 - [x] 9) API: Convert (`app/api/convert/route.ts`)
-<<<<<<< HEAD
-- [ ] 10) API: Jobs (`app/api/jobs/[id]/route.ts`)
-=======
 - [x] 10) API: Jobs (`app/api/jobs/[id]/route.ts`)
->>>>>>> 3ff1474c
 - [x] 11) Basic Cleanup — scheduled old file cleanup
 - [x] 12) Developer Experience — curl examples verified locally
 - [ ] 13) Optional Phase 2: YouTube (feature-flagged)
